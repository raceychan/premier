--- conflicted
+++ resolved
@@ -119,31 +119,13 @@
 ## requirements
 
 - python >= 3.10
+
+[optional]
 - redis >= 5.0.3
 
 ## DevPlan
 
-TODO:
-
-<<<<<<< HEAD
 
 - [x] implement timeout feature
-=======
-- [ ] support lowering version python by using type-extensions
-- [ ] implement timeout feature
->>>>>>> 67bad88d
-- [ ] implement retry feature
-- [ ] implement cache feature
-
-API Design:
-
-```python
-type Strategy = ty.Callable[[int], float]
-
-@cache
-@retry(strategy="expo", max=3, on_exception=(TimeOut, QuotaExceeds))
-@timeout(60)
-@throttler.leaky_bucket
-def add(a:int, b:int):
-    return a + b
-```+- [x] implement retry feature
+- [ ] implement cache feature